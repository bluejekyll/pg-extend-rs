--- conflicted
+++ resolved
@@ -29,15 +29,11 @@
 
 # Defaults are all for postgres version 12
 PG_VERSION = { source = "${CARGO_MAKE_PROFILE}", default_value = "12.1", mapping = { v10 = "10.11", v11 = "11.6" }}
-<<<<<<< HEAD
-PG_PORT = { source = "${CARGO_MAKE_PROFILE}", default_value = "5444", mapping = { v10 = "5442", v11 = "5443" }}
+PGPORT = { source = "${CARGO_MAKE_PROFILE}", default_value = "5444", mapping = { v10 = "5442", v11 = "5443" }}
 PGSERVICE = { unset = true }
 PGHOST = "/tmp/"
 PGDATABASE = "postgres"
 PSQLRC = "/dev/null" # This ensures that every psql invocation will skip the user's .psqlrc file"
-=======
-PGPORT = { source = "${CARGO_MAKE_PROFILE}", default_value = "5444", mapping = { v10 = "5442", v11 = "5443" }}
->>>>>>> ae19dbd0
 VER_FEATURES = { source = "${CARGO_MAKE_PROFILE}", default_value = "--features=postgres-12", mapping = { v10 = "--features=postgres-10", v11 = "--features=postgres-11" }}
 
 PG_DIR = "${TARGET_DIR}/postgres"
