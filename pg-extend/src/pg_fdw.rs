--- conflicted
+++ resolved
@@ -314,29 +314,18 @@
         t
     }
 
-<<<<<<< HEAD
     unsafe fn tupdesc_attrs(tupledesc: &pg_sys::tupleDesc) -> &[pg_sys::FormData_pg_attribute] {
-        #[cfg(feature = "postgres-11")]
+        #[cfg(postgres11)]
         #[allow(clippy::cast_ptr_alignment)]
         {
             let attrs = (*tupledesc).attrs.as_ptr();
             std::slice::from_raw_parts(attrs, (*tupledesc).natts as usize)
         }
-        #[cfg(not(feature = "postgres-11"))]
+        #[cfg(not(postgres11))]
         {
             let attrs = (*tupledesc).attrs;
             std::slice::from_raw_parts(*attrs, (*tupledesc).natts as usize)
         }
-=======
-    unsafe fn tupdesc_attrs(tupledesc: &pg_sys::tupleDesc) -> &[pg_sys::Form_pg_attribute] {
-        #[cfg(postgres11)]
-        #[allow(clippy::cast_ptr_alignment)]
-        let attrs = (*tupledesc).attrs.as_ptr() as *const _;
-        #[cfg(not(postgres11))]
-        let attrs = (*tupledesc).attrs;
-
-        std::slice::from_raw_parts(attrs, (*tupledesc).natts as usize)
->>>>>>> 5bea468e
     }
 
     /// Retrieve next row from the result set, or clear tuple slot to indicate
